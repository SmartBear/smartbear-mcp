--- conflicted
+++ resolved
@@ -477,13 +477,9 @@
       .describe(
         "Project ID (optional, can be auto-resolved from project key if not provided)",
       ),
-<<<<<<< HEAD
-    releaseID: z.number().describe("Release ID (required) - the release this cycle belongs to"),
-=======
     releaseID: z
       .number()
       .describe("Release ID (required) - the release this cycle belongs to"),
->>>>>>> 7254254e
   }),
 });
 
@@ -508,25 +504,15 @@
       .number()
       .describe(
         "Build ID (required for identifying the cycle to update). " +
-<<<<<<< HEAD
-        "To get the buildID - Call API 'Cycle/List' (FETCH_RELEASES_CYCLES tool). " +
-        "From the response, get value of following attribute -> data[<index>].buildID",
-=======
           "To get the buildID - Call API 'Cycle/List' (FETCH_RELEASES_CYCLES tool). " +
           "From the response, get value of following attribute -> data[<index>].buildID",
->>>>>>> 7254254e
       ),
     releaseID: z
       .number()
       .describe(
         "Release ID (required for identifying the cycle to update). " +
-<<<<<<< HEAD
-        "To get the releaseID - Call API 'Cycle/List' (FETCH_RELEASES_CYCLES tool). " +
-        "From the response, get value of following attribute -> data[<index>].releaseID",
-=======
           "To get the releaseID - Call API 'Cycle/List' (FETCH_RELEASES_CYCLES tool). " +
           "From the response, get value of following attribute -> data[<index>].releaseID",
->>>>>>> 7254254e
       ),
   }),
 });
