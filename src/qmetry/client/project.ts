--- conflicted
+++ resolved
@@ -1,18 +1,13 @@
 import { QMETRY_DEFAULTS } from "../config/constants.js";
 import { QMETRY_PATHS } from "../config/rest-endpoints.js";
 import {
-<<<<<<< HEAD
-=======
   type CreateCyclePayload,
   type CreateReleasePayload,
->>>>>>> 7254254e
   DEFAULT_CREATE_CYCLE_PAYLOAD,
   DEFAULT_CREATE_RELEASE_PAYLOAD,
   DEFAULT_FETCH_BUILD_PAYLOAD,
   DEFAULT_FETCH_PLATFORMS_PAYLOAD,
   DEFAULT_FETCH_PROJECTS_PAYLOAD,
-  type CreateCyclePayload,
-  type CreateReleasePayload,
   type FetchBuildsPayload,
   type FetchPlatformsPayload,
   type FetchProjectsPayload,
@@ -166,29 +161,6 @@
   project: string | undefined,
   payload: CreateReleasePayload,
 ) {
-<<<<<<< HEAD
-
-  const { resolvedBaseUrl, resolvedProject } = resolveDefaults(
-      baseUrl,
-      project,
-    );
-  
-    const body: CreateReleasePayload = {
-      ...DEFAULT_CREATE_RELEASE_PAYLOAD,
-      ...payload,
-    };
-  
-    if (typeof body.release.name !== "string") {
-      throw new Error(
-        "[createRelease] Missing or invalid required parameter: 'release.name'.",
-      );
-    }
-    if (typeof body.cycle?.name !== "string") {
-      throw new Error(
-        "[createRelease] Missing or invalid required parameter: 'cycle.name'.",
-      );
-    }
-=======
   const { resolvedBaseUrl, resolvedProject } = resolveDefaults(
     baseUrl,
     project,
@@ -209,7 +181,6 @@
       "[createRelease] Missing or invalid required parameter: 'cycle.name'.",
     );
   }
->>>>>>> 7254254e
 
   return qmetryRequest({
     method: "POST",
@@ -236,28 +207,6 @@
   project: string | undefined,
   payload: CreateCyclePayload,
 ) {
-<<<<<<< HEAD
-    const { resolvedBaseUrl, resolvedProject } = resolveDefaults(
-      baseUrl,
-      project,
-    );
-  
-    const body: CreateCyclePayload = {
-      ...DEFAULT_CREATE_CYCLE_PAYLOAD,
-      ...payload,
-    };
-  
-    if (typeof body.cycle.name !== "string") {
-      throw new Error(
-        "[createCycle] Missing or invalid required parameter: 'cycle.name'.",
-      );
-    }
-    if (typeof body.cycle.releaseID !== "number") {
-      throw new Error(
-        "[createCycle] Missing or invalid required parameter: 'cycle.releaseID'.",
-      );
-    }
-=======
   const { resolvedBaseUrl, resolvedProject } = resolveDefaults(
     baseUrl,
     project,
@@ -278,7 +227,6 @@
       "[createCycle] Missing or invalid required parameter: 'cycle.releaseID'.",
     );
   }
->>>>>>> 7254254e
 
   return qmetryRequest({
     method: "POST",
