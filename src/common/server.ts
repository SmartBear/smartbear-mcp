--- conflicted
+++ resolved
@@ -73,16 +73,12 @@
             annotations: this.getAnnotations(toolTitle, params),
           },
           async (args: any, extra: any) => {
-<<<<<<< HEAD
-            if (!client.isConfigured()) {
-              throw new ToolError(
-                `The '${toolTitle}' tool is not configured - configuration options for ${client.name} are missing or invalid.`,
-              );
-            }
-            try {
-=======
             const executeTool = async () => {
->>>>>>> 15fb3c8c
+              if (!client.isConfigured()) {
+                throw new ToolError(
+                  `The '${toolTitle}' tool is not configured - configuration options for ${client.name} are missing or invalid.`,
+                );
+              }
               const result = await cb(args, extra);
               if (result) {
                 this.validateCallbackResult(result, params);
