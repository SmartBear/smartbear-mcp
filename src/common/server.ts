--- conflicted
+++ resolved
@@ -72,16 +72,12 @@
             annotations: this.getAnnotations(toolTitle, params),
           },
           async (args: any, extra: any) => {
-<<<<<<< HEAD
-            const executeTool = async () => {
+            try {
               if (!client.isConfigured()) {
                 throw new ToolError(
                   `The tool is not configured - configuration options for ${client.name} are missing or invalid.`,
                 );
               }
-=======
-            try {
->>>>>>> 48fb7937
               const result = await cb(args, extra);
               if (result) {
                 this.validateCallbackResult(result, params);
