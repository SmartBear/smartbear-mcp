--- conflicted
+++ resolved
@@ -1,20 +1,11 @@
 import type { Server } from "@modelcontextprotocol/sdk/server/index.js";
 import { MCP_SERVER_NAME, MCP_SERVER_VERSION } from "../common/info.js";
-<<<<<<< HEAD
-import type {
-  Client,
-  ClientAuthConfig,
-  GetInputFunction,
-  RegisterPromptFunction,
-  RegisterToolsFunction,
-=======
 import {
   type Client,
   type GetInputFunction,
   type RegisterPromptFunction,
   type RegisterToolsFunction,
   ToolError,
->>>>>>> fa055707
 } from "../common/types.js";
 import type {
   Entitlement,
