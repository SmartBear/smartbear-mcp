--- conflicted
+++ resolved
@@ -2,19 +2,6 @@
 import { z } from "zod";
 
 import { MCP_SERVER_NAME, MCP_SERVER_VERSION } from "../common/info.js";
-<<<<<<< HEAD
-import type {
-  Client,
-  ClientAuthConfig,
-  GetInputFunction,
-  RegisterResourceFunction,
-  RegisterToolsFunction,
-} from "../common/types.js";
-import type { ApiResponse } from "./client/api/base.js";
-import type { Organization } from "./client/api/CurrentUser.js";
-import type { ListProjectErrorsOptions } from "./client/api/Error.js";
-=======
->>>>>>> fa055707
 import {
   type Client,
   type GetInputFunction,
