import z from "zod";
import type {
  Client,
  GetInputFunction,
  RegisterToolsFunction,
} from "../common/types.js";
import { ApiClient } from "./common/api-client.js";
import { GetProject } from "./tool/project/get-project.js";
import { GetProjects } from "./tool/project/get-projects.js";
<<<<<<< HEAD
import { GetTestCases } from "./tool/test-case/get-test-cases.js";
=======
import { GetStatuses } from "./tool/status/get-statuses.js";
>>>>>>> 9ee7669b
import { GetTestCycles } from "./tool/test-cycle/get-test-cycles.js";
import type { ZephyrTool } from "./tool/zephyr-tool.js";

const BASE_URL_DEFAULT = "https://api.zephyrscale.smartbear.com/v2";

const ConfigurationSchema = z.object({
  api_token: z.string().describe("Zephyr Scale API token for authentication"),
  base_url: z
    .string()
    .url()
    .optional()
    .describe("Zephyr Scale API base URL")
    .default(BASE_URL_DEFAULT),
});

export class ZephyrClient implements Client {
  private apiClient: ApiClient | undefined;

  name = "Zephyr";
  toolPrefix = "zephyr";
  configPrefix = "Zephyr";
  config = ConfigurationSchema;

  async configure(
    _server: any,
    config: z.infer<typeof ConfigurationSchema>,
    _cache?: any,
  ): Promise<boolean> {
    this.apiClient = new ApiClient(
      config.api_token,
      config.base_url || BASE_URL_DEFAULT,
    );
    return true;
  }

  getApiClient() {
    if (!this.apiClient) throw new Error("Client not configured");
    return this.apiClient;
  }

  registerTools(
    register: RegisterToolsFunction,
    _getInput: GetInputFunction,
  ): void {
    const apiClient = this.getApiClient();
    const tools: ZephyrTool[] = [
      new GetProjects(apiClient),
      new GetProject(apiClient),
      new GetTestCycles(apiClient),
<<<<<<< HEAD
      new GetTestCases(apiClient),
=======
      new GetStatuses(apiClient),
>>>>>>> 9ee7669b
    ];

    for (const tool of tools) {
      register(tool.specification, tool.handle);
    }
  }
}<|MERGE_RESOLUTION|>--- conflicted
+++ resolved
@@ -7,11 +7,8 @@
 import { ApiClient } from "./common/api-client.js";
 import { GetProject } from "./tool/project/get-project.js";
 import { GetProjects } from "./tool/project/get-projects.js";
-<<<<<<< HEAD
+import { GetStatuses } from "./tool/status/get-statuses.js";
 import { GetTestCases } from "./tool/test-case/get-test-cases.js";
-=======
-import { GetStatuses } from "./tool/status/get-statuses.js";
->>>>>>> 9ee7669b
 import { GetTestCycles } from "./tool/test-cycle/get-test-cycles.js";
 import type { ZephyrTool } from "./tool/zephyr-tool.js";
 
@@ -61,11 +58,8 @@
       new GetProjects(apiClient),
       new GetProject(apiClient),
       new GetTestCycles(apiClient),
-<<<<<<< HEAD
+      new GetStatuses(apiClient),
       new GetTestCases(apiClient),
-=======
-      new GetStatuses(apiClient),
->>>>>>> 9ee7669b
     ];
 
     for (const tool of tools) {
