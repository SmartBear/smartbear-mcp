--- conflicted
+++ resolved
@@ -64,11 +64,8 @@
       new GetPriorities(apiClient),
       new GetStatuses(apiClient),
       new GetTestCases(apiClient),
-<<<<<<< HEAD
+      new GetTestCase(apiClient),
       new GetTestExecution(apiClient),
-=======
-      new GetTestCase(apiClient),
->>>>>>> 1411eacc
     ];
 
     for (const tool of tools) {
