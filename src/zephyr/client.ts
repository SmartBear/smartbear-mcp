--- conflicted
+++ resolved
@@ -53,14 +53,9 @@
   ): void {
     const apiClient = this.getApiClient();
     const tools: ZephyrTool[] = [
-<<<<<<< HEAD
       new GetProjects(apiClient),
       new GetProject(apiClient),
-=======
-      new GetProjects(this.apiClient),
-      new GetProject(this.apiClient),
-      new GetTestCycles(this.apiClient),
->>>>>>> 5a6e7abb
+      new GetTestCycles(apiClient),
     ];
 
     tools.forEach((tool) => {
