--- conflicted
+++ resolved
@@ -62,11 +62,8 @@
       new GetProjects(apiClient),
       new GetProject(apiClient),
       new GetTestCycles(apiClient),
-<<<<<<< HEAD
       new GetTestCycle(apiClient),
-=======
       new GetPriorities(apiClient),
->>>>>>> e968aaf8
       new GetStatuses(apiClient),
       new GetTestCases(apiClient),
       new GetTestCase(apiClient),
