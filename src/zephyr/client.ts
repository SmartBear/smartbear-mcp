--- conflicted
+++ resolved
@@ -12,11 +12,8 @@
 import { GetTestCase } from "./tool/test-case/get-test-case.js";
 import { GetTestCases } from "./tool/test-case/get-test-cases.js";
 import { GetTestCycles } from "./tool/test-cycle/get-test-cycles.js";
-<<<<<<< HEAD
+import { GetTestExecution } from "./tool/test-execution/get-test-execution.js";
 import { GetTestExecutions } from "./tool/testexecution/get-test-executions.js";
-=======
-import { GetTestExecution } from "./tool/test-execution/get-test-execution.js";
->>>>>>> e968aaf8
 import type { ZephyrTool } from "./tool/zephyr-tool.js";
 
 const BASE_URL_DEFAULT = "https://api.zephyrscale.smartbear.com/v2";
@@ -68,12 +65,9 @@
       new GetPriorities(apiClient),
       new GetStatuses(apiClient),
       new GetTestCases(apiClient),
-<<<<<<< HEAD
-      new GetTestExecutions(apiClient),
-=======
       new GetTestCase(apiClient),
       new GetTestExecution(apiClient),
->>>>>>> e968aaf8
+      new GetTestExecutions(apiClient),
     ];
 
     for (const tool of tools) {
