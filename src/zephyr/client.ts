--- conflicted
+++ resolved
@@ -58,11 +58,8 @@
       new GetProjects(apiClient),
       new GetProject(apiClient),
       new GetTestCycles(apiClient),
-<<<<<<< HEAD
       new GetPriorities(apiClient),
-=======
       new GetStatuses(apiClient),
->>>>>>> 9ee7669b
     ];
 
     for (const tool of tools) {
