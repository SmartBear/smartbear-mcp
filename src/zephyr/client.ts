import z from "zod";
import type {
  Client,
  GetInputFunction,
  RegisterToolsFunction,
} from "../common/types.js";
import { ApiClient } from "./common/api-client.js";
import { GetProject } from "./tool/project/get-project.js";
import { GetProjects } from "./tool/project/get-projects.js";
<<<<<<< HEAD
import { GetTestCycle } from "./tool/test-cycle/get-testcycle.js";
=======
import { GetStatuses } from "./tool/status/get-statuses.js";
import { GetTestCases } from "./tool/test-case/get-test-cases.js";
import { GetTestCycles } from "./tool/test-cycle/get-test-cycles.js";
>>>>>>> ffbc2a28
import type { ZephyrTool } from "./tool/zephyr-tool.js";

const BASE_URL_DEFAULT = "https://api.zephyrscale.smartbear.com/v2";

const ConfigurationSchema = z.object({
  api_token: z.string().describe("Zephyr Scale API token for authentication"),
  base_url: z
    .string()
    .url()
    .optional()
    .describe("Zephyr Scale API base URL")
    .default(BASE_URL_DEFAULT),
});

export class ZephyrClient implements Client {
  private apiClient: ApiClient | undefined;

  name = "Zephyr";
  toolPrefix = "zephyr";
  configPrefix = "Zephyr";
  config = ConfigurationSchema;

  async configure(
    _server: any,
    config: z.infer<typeof ConfigurationSchema>,
    _cache?: any,
  ): Promise<boolean> {
    this.apiClient = new ApiClient(
      config.api_token,
      config.base_url || BASE_URL_DEFAULT,
    );
    return true;
  }

  getApiClient() {
    if (!this.apiClient) throw new Error("Client not configured");
    return this.apiClient;
  }

  registerTools(
    register: RegisterToolsFunction,
    _getInput: GetInputFunction,
  ): void {
    const apiClient = this.getApiClient();
    const tools: ZephyrTool[] = [
<<<<<<< HEAD
      new GetProjects(this.apiClient),
      new GetProject(this.apiClient),
      new GetTestCycle(this.apiClient),
=======
      new GetProjects(apiClient),
      new GetProject(apiClient),
      new GetTestCycles(apiClient),
      new GetStatuses(apiClient),
      new GetTestCases(apiClient),
>>>>>>> ffbc2a28
    ];

    for (const tool of tools) {
      register(tool.specification, tool.handle);
    }
  }
}<|MERGE_RESOLUTION|>--- conflicted
+++ resolved
@@ -7,13 +7,9 @@
 import { ApiClient } from "./common/api-client.js";
 import { GetProject } from "./tool/project/get-project.js";
 import { GetProjects } from "./tool/project/get-projects.js";
-<<<<<<< HEAD
-import { GetTestCycle } from "./tool/test-cycle/get-testcycle.js";
-=======
 import { GetStatuses } from "./tool/status/get-statuses.js";
 import { GetTestCases } from "./tool/test-case/get-test-cases.js";
 import { GetTestCycles } from "./tool/test-cycle/get-test-cycles.js";
->>>>>>> ffbc2a28
 import type { ZephyrTool } from "./tool/zephyr-tool.js";
 
 const BASE_URL_DEFAULT = "https://api.zephyrscale.smartbear.com/v2";
@@ -59,17 +55,11 @@
   ): void {
     const apiClient = this.getApiClient();
     const tools: ZephyrTool[] = [
-<<<<<<< HEAD
-      new GetProjects(this.apiClient),
-      new GetProject(this.apiClient),
-      new GetTestCycle(this.apiClient),
-=======
       new GetProjects(apiClient),
       new GetProject(apiClient),
       new GetTestCycles(apiClient),
       new GetStatuses(apiClient),
       new GetTestCases(apiClient),
->>>>>>> ffbc2a28
     ];
 
     for (const tool of tools) {
