import type {
  Client,
  GetInputFunction,
  RegisterToolsFunction,
} from "../common/types.js";
import { ApiClient } from "./common/api-client.js";
import { GetProject } from "./tool/project/get-project.js";
import { GetProjects } from "./tool/project/get-projects.js";
<<<<<<< HEAD
import { GetTestCase } from "./tool/test-case/get-test-case.js";
=======
import { GetTestCycles } from "./tool/test-cycle/get-test-cycles.js";
>>>>>>> 43adabab
import type { ZephyrTool } from "./tool/zephyr-tool.js";

export class ZephyrClient implements Client {
  private readonly apiClient: ApiClient;
  name = "Zephyr";
  prefix = "zephyr";

  constructor(
    bearerToken: string,
    baseUrl: string = "https://api.zephyrscale.smartbear.com/v2",
  ) {
    this.apiClient = new ApiClient(bearerToken, baseUrl);
  }

  registerTools(
    register: RegisterToolsFunction,
    _getInput: GetInputFunction,
  ): void {
    const tools: ZephyrTool[] = [
      new GetProjects(this.apiClient),
<<<<<<< HEAD
      new GetTestCase(this.apiClient),
=======
      new GetProject(this.apiClient),
      new GetTestCycles(this.apiClient),
>>>>>>> 43adabab
    ];

    tools.forEach((tool) => {
      register(tool.specification, tool.handle);
    });
  }
}<|MERGE_RESOLUTION|>--- conflicted
+++ resolved
@@ -6,11 +6,8 @@
 import { ApiClient } from "./common/api-client.js";
 import { GetProject } from "./tool/project/get-project.js";
 import { GetProjects } from "./tool/project/get-projects.js";
-<<<<<<< HEAD
 import { GetTestCase } from "./tool/test-case/get-test-case.js";
-=======
 import { GetTestCycles } from "./tool/test-cycle/get-test-cycles.js";
->>>>>>> 43adabab
 import type { ZephyrTool } from "./tool/zephyr-tool.js";
 
 export class ZephyrClient implements Client {
@@ -31,12 +28,9 @@
   ): void {
     const tools: ZephyrTool[] = [
       new GetProjects(this.apiClient),
-<<<<<<< HEAD
-      new GetTestCase(this.apiClient),
-=======
       new GetProject(this.apiClient),
       new GetTestCycles(this.apiClient),
->>>>>>> 43adabab
+      new GetTestCase(this.apiClient),
     ];
 
     tools.forEach((tool) => {
