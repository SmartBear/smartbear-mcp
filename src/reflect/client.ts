--- conflicted
+++ resolved
@@ -1,18 +1,10 @@
 import { z } from "zod";
 import { MCP_SERVER_NAME, MCP_SERVER_VERSION } from "../common/info.js";
-<<<<<<< HEAD
-import type {
-  Client,
-  ClientAuthConfig,
-  GetInputFunction,
-  RegisterToolsFunction,
-=======
 import {
   type Client,
   type GetInputFunction,
   type RegisterToolsFunction,
   ToolError,
->>>>>>> fa055707
 } from "../common/types.js";
 
 // Type definitions for tool arguments
