--- conflicted
+++ resolved
@@ -16,10 +16,7 @@
 import type { ProjectAPI } from "../../../bugsnag/client/api/Project.js";
 import { BugsnagClient } from "../../../bugsnag/client.js";
 import { MCP_SERVER_NAME, MCP_SERVER_VERSION } from "../../../common/info.js";
-<<<<<<< HEAD
 import { ToolError } from "../../../common/tools.js";
-=======
-import { ToolError } from "../../../common/types.js";
 import {
   getMockError,
   getMockEvent,
@@ -31,7 +28,6 @@
   getMockSpanGroup,
   getMockTrace,
 } from "./utils/factories.ts";
->>>>>>> 15fb3c8c
 
 // Mock the dependencies
 const mockCurrentUserAPI = {
@@ -728,15 +724,11 @@
           auth_token: "test-token",
           project_api_key: "project-api-key",
         }),
-<<<<<<< HEAD
       ).resolves.toBe(undefined);
       expect(clientWithApiKey.isConfigured()).toBe(true);
       expect(console.error).toHaveBeenCalledWith(
         "Unable to find your configured BugSnag project, the BugSnag tools will continue to work across all projects in your organization. Check your configured BugSnag project API key.",
       );
-=======
-      ).rejects.toThrow("No event fields found for project Project 1");
->>>>>>> 15fb3c8c
     });
   });
 
