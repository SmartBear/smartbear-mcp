--- conflicted
+++ resolved
@@ -3,11 +3,10 @@
 import z from "zod";
 import Bugsnag from "../../../common/bugsnag.js";
 import { SmartBearMcpServer } from "../../../common/server.js";
-<<<<<<< HEAD
-import type { ToolParams } from "../../../common/types";
-=======
-import { ToolError } from "../../../common/types.js";
->>>>>>> cd797aff
+import {
+  type ToolParams,
+  ToolError,
+} from "../../../common/types";
 
 // Mock Bugsnag
 vi.mock("../../../common/bugsnag.js", () => ({
