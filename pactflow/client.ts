--- conflicted
+++ resolved
@@ -1,6 +1,5 @@
 import { MCP_SERVER_NAME, MCP_SERVER_VERSION } from "../common/info.js";
 import { Client, GetInputFunction, RegisterToolsFunction } from "../common/types.js";
-<<<<<<< HEAD
 import { 
   GenerationResponse, 
   GenerationInput, 
@@ -11,14 +10,11 @@
   RefineInput, 
   StatusResponse 
 } from "./client/ai.js";
-import { ProviderStatesResponse } from "./client/base.js";
+import { CanIDeployInput, CanIDeployResponse, ProviderStatesResponse } from "./client/base.js";
 import { ClientType, TOOLS } from "./client/tools.js";
 import yaml from "js-yaml";
 // @ts-expect-error missing type declarations
 import Swagger from "swagger-client";
-=======
-import { CanIDeployInput, CanIDeployResponse, ProviderStatesResponse } from "./client/base.js";
->>>>>>> 0059bdcb
 
 
 // Tool definitions for PactFlow AI API client
