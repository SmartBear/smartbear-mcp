/**
 * TOOLS
 *
 * Extends the default `ToolParams` with:
 *  - `handler`: Name of the `PactflowClient` method to execute.
 *  - `clients`: List of `ClientType`s allowed to use the tool.
 *  - `formatResponse` (optional): Formats the tool's output before returning.
 *
 * In `PactflowClient.registerTools()`, tools are filtered by `clientType`
 * and registered with their corresponding handler.
 */

import { z } from "zod";
import { ToolParams } from "../../common/types.js";
import { GenerationLanguages, HttpMethods, RefineInputSchema } from "./ai.js";

export type ClientType = "pactflow" | "pact_broker";

export interface PactflowToolParams extends ToolParams {
  handler: string;
  clients: ClientType[]; 
  formatResponse?: (result: any) => any;
}

export const TOOLS: PactflowToolParams[] = [
  {
    title: "Generate Pact Tests",
    summary:
      "Generate Pact tests using PactFlow AI. You can provide one or more of the following input types: (1) request/response pairs for specific interactions, (2) code files to analyze and extract interactions from, and/or (3) OpenAPI document to generate tests for specific endpoints. When providing an OpenAPI document, a matcher is required to specify which endpoints to generate tests for.",
    purpose: "Generate Pact tests for API interactions",
    parameters: [
      {
        name: "language",
        type: z.enum(GenerationLanguages)
          .optional()
          .describe(
            "Target language for the generated Pact tests. If not provided, will be inferred from other inputs."
          ),
        required: false,
      },
      {
        name: "requestResponse",
        type: z
          .object({
            request: z.object({
              filename: z
                .string()
                .optional()
                .describe("Optional filename for the request (helps with context)"),
              body: z
                .string()
                .describe(
                  "Request content/payload - can be HTTP request, JSON, or any format describing the request"
                ),
              language: z
                .string()
                .optional()
                .describe(
                  "Language hint for better parsing (e.g., 'json', 'http', 'yaml')"
                ),
            }),
            response: z.object({
              filename: z
                .string()
                .optional()
                .describe("Optional filename for the response (helps with context)"),
              body: z
                .string()
                .describe(
                  "Response content/payload - can be HTTP response, JSON, or any format describing the response"
                ),
              language: z
                .string()
                .optional()
                .describe(
                  "Language hint for better parsing (e.g., 'json', 'http', 'yaml')"
                ),
            }),
          })
          .optional()
          .describe(
            "Direct request/response pair for a specific interaction. Use this when you have concrete examples of API requests and responses"
          ),
        required: false,
      },
      {
        name: "code",
        type: z
          .array(
            z.object({
              filename: z
                .string()
                .optional()
                .describe("Filename (helps identify file type and context)"),
              body: z
                .string()
                .describe(
                  "Complete file contents - client code, models, test files, etc."
                ),
              language: z
                .string()
                .optional()
                .describe(
                  "Programming language (e.g., 'javascript', 'java', 'python') for better analysis"
                ),
            })
          )
          .optional()
          .describe(
            "Collection of source code files to analyze and extract API interactions from. Include client code, data models, existing tests, or any code that makes API calls"
          ),
        required: false,
      },
      {
        name: "openapi",
        type: z
          .object({
            document: z
              .object({
                openapi: z.string().optional().describe("For OpenAPI version (e.g., '3.0.0')"),
                swagger: z.string().optional().describe("For OpenAPI documents version 2.x (e.g., '2.0')"),
                paths: z
                  .record(z.record(z.any()))
                  .describe(
                    "OpenAPI paths object containing all API endpoints"
                  ),
                components: z
                  .record(z.record(z.any()))
                  .optional()
                  .describe(
                    "OpenAPI components section (schemas, responses, etc.)"
                  ),
              })
              .passthrough()
              .describe("The complete OpenAPI document describing the API")
              .refine(
                (data) => !!data.openapi || !!data.swagger,
                {
                  message: "Either 'openapi' (for v3+) or 'swagger' (for v2) must be provided",
                  path: ["openapi"],
                }
              ),
            matcher: z
              .object({
                path: z
                  .string()
                  .optional()
                  .describe(
                    "Path pattern to match specific endpoints (e.g., '/users/{id}', '/users/*', '/users/**'). Supports glob patterns: ? (single char), * (excluding /), ** (including /)"
                  ),
                methods: z
                  .array(z.enum(HttpMethods))
                  .optional()
                  .describe(
                    "HTTP methods to include (e.g., ['GET', 'POST']). If not specified, all methods are matched"
                  ),
                statusCodes: z
                  .array(z.union([z.number(), z.string()]))
                  .optional()
                  .describe(
                    "Response status codes to include (e.g., [200, '2XX', 404]). Use 'X' as wildcard (e.g., '2XX' for 200-299). Defaults to successful codes (2XX)"
                  ),
                operationId: z
                  .string()
                  .optional()
                  .describe(
                    "OpenAPI operation ID to match (e.g., 'getUserById', 'get*'). Supports glob patterns"
                  ),
              })
              .required()
              .describe(
                "REQUIRED: Matcher to specify which endpoints from the OpenAPI document to generate tests for. At least one matcher field must be provided"
              ),
          })
          .optional()
          .describe(
            "OpenAPI document for generating tests from API specifications. IMPORTANT: When providing an OpenAPI document, the matcher field is REQUIRED to specify which endpoints to generate tests for. This filters the relevant interactions from potentially large OpenAPI documents"
          ),
        required: false,
      },
      {
        name: "additionalInstructions",
        type: z
          .string()
          .optional()
          .describe(
            "Optional free-form instructions to guide the generation process (e.g., 'Focus on error scenarios', 'Include authentication headers', 'Use specific test framework patterns')"
          ),
        required: false,
      },
      {
        name: "testTemplate",
        type: z
          .object({
            filename: z
              .string()
              .optional()
              .describe("Template filename for context"),
            body: z
              .string()
              .describe(
                "Existing test template or example to use as a basis for the generated tests"
              ),
            language: z
              .string()
              .optional()
              .describe(
                "Template language/framework (e.g., 'javascript', 'junit', 'jest')"
              ),
          })
          .optional()
          .describe(
            "Optional test template to use as a basis for generation. Helps ensure generated tests follow your specific patterns, frameworks, and coding standards"
          ),
        required: false,
      },
    ],
    handler: "generate",
    clients: ["pactflow"], // ONLY pactflow
  },
  {
<<<<<<< HEAD
    title: "Review Pact Tests",
    summary: "Review Pact tests using PactFlow AI. You can provide the following inputs: (1) Pact tests to be reviewed along with metadata",
    purpose: "Review Pact tests for API interactions",
    zodSchema: RefineInputSchema,
    handler: "review",
    clients: ["pactflow"]
=======
    title: "Get Provider States",
    summary: "Retrieve the states of a specific provider",
    purpose: "A provider state in Pact defines the specific preconditions that must be met on the provider side before a consumer–provider interaction can be tested. It sets up the provider in the right context—such as ensuring a particular user or record exists—so that the provider can return the response the consumer expects. This makes contract tests reliable, repeatable, and isolated by injecting or configuring the necessary data and conditions directly into the provider before each test runs.",
    parameters: [
      {
        name: "provider",
        type: z.string(),
        description: "name of the provider to retrieve states for",
        required: true
      }
    ],
    handler: "getProviderStates",       
    clients: ["pactflow", "pact_broker"]
>>>>>>> 3573a096
  }
];<|MERGE_RESOLUTION|>--- conflicted
+++ resolved
@@ -219,14 +219,14 @@
     clients: ["pactflow"], // ONLY pactflow
   },
   {
-<<<<<<< HEAD
     title: "Review Pact Tests",
     summary: "Review Pact tests using PactFlow AI. You can provide the following inputs: (1) Pact tests to be reviewed along with metadata",
     purpose: "Review Pact tests for API interactions",
     zodSchema: RefineInputSchema,
     handler: "review",
     clients: ["pactflow"]
-=======
+  },
+  {
     title: "Get Provider States",
     summary: "Retrieve the states of a specific provider",
     purpose: "A provider state in Pact defines the specific preconditions that must be met on the provider side before a consumer–provider interaction can be tested. It sets up the provider in the right context—such as ensuring a particular user or record exists—so that the provider can return the response the consumer expects. This makes contract tests reliable, repeatable, and isolated by injecting or configuring the necessary data and conditions directly into the provider before each test runs.",
@@ -240,6 +240,5 @@
     ],
     handler: "getProviderStates",       
     clients: ["pactflow", "pact_broker"]
->>>>>>> 3573a096
   }
 ];