# Changelog

All notable changes to this project will be documented in this file.

The format is based on [Keep a Changelog](https://keepachangelog.com/en/1.1.0/),
and this project adheres to [Semantic Versioning](https://semver.org/spec/v2.0.0.html).

## Unreleased

### Added

- [Zephyr] Added a tool for retrieving Environments [#243](https://github.com/SmartBear/smartbear-mcp/pull/243)
- [Zephyr] Added a tool for retrieving a list of Test Executions [#213](https://github.com/SmartBear/smartbear-mcp/pull/213)
<<<<<<< HEAD
- Added --version command line argument to display the current version [#258](https://github.com/SmartBear/smartbear-mcp/pull/258)
=======
- [BugSnag] Added tools for querying performance data and managing network grouping rules: List/Get Span Groups, List Spans, Get Trace, List Trace Fields, Get/Set Network Endpoint Groupings [#253](https://github.com/SmartBear/smartbear-mcp/pull/253)
>>>>>>> 28cf8f57

## [0.11.0] - 2025-11-20

### Added
- [Zephyr] Added a tool for retrieving Test Cycle [#210](https://github.com/SmartBear/smartbear-mcp/pull/210)
- [Zephyr] Added a tool for retrieving statuses [#212](https://github.com/SmartBear/smartbear-mcp/pull/212)
- [Zephyr] Added a tool for retrieving Test Cases [#230](https://github.com/SmartBear/smartbear-mcp/pull/230)
- [BugSnag] Add "Get Current Project" tool to retrieve details of the currently configured project and improve project detection if not configured at startup [#229](https://github.com/SmartBear/smartbear-mcp/pull/229)
- [Zephyr] Added a tool for retrieving Priorities [#227](https://github.com/SmartBear/smartbear-mcp/pull/227)
- [Zephyr] Added a tool for retrieving a Test Case [#215](https://github.com/SmartBear/smartbear-mcp/pull/215)
- [Zephyr] Added a tool for retrieving a Test Execution [#239](https://github.com/SmartBear/smartbear-mcp/pull/239)

### Changed
- [API Hub / Swagger] Rebranding from API Hub to Swagger [#233](https://github.com/SmartBear/smartbear-mcp/pull/233). **Note:** The environment variable `API_HUB_API_KEY` has been replaced with `SWAGGER_API_KEY`. The old variable name will still be supported for some time for backward compatibility.

## [0.10.0] - 2025-11-11

### Added
- [Common] Add HTTP transport support (StreamableHTTP & legacy SSE) [#196](https://github.com/SmartBear/smartbear-mcp/pull/196)
- [Common] Add centralized client registry system [#196](https://github.com/SmartBear/smartbear-mcp/pull/196)
- [Common] Add common cache service [#196](https://github.com/SmartBear/smartbear-mcp/pull/196)

### Changed
- [Common] Refactor client authentication [#196](https://github.com/SmartBear/smartbear-mcp/pull/196)
- [Qmetry] New QMetry MCP Server Tools Added, Refactored the existing tools structure [#217](https://github.com/SmartBear/smartbear-mcp/pull/217)
- [Collaborator] Initial Collaborator client implementation [#223](https://github.com/SmartBear/smartbear-mcp/pull/223)

## [0.9.0] - 2025-10-22

### Added
- [Qmetry] Added 4 New QMetry tools to enhance test management capabilities [#194](https://github.com/SmartBear/smartbear-mcp/pull/194)
- [Qmetry] Implement comprehensive test case tooling with enhanced error handling [#193](https://github.com/SmartBear/smartbear-mcp/pull/193)
- [API Hub] Add `scan_api_standardization` tool for validating API definitions against organization standardization rules [#176](https://github.com/SmartBear/smartbear-mcp/pull/176)

## [0.8.0] - 2025-10-13

### Added
- [API Hub] Add `create_or_update_api` tool for creating or updating new API definitions in API Hub for Design
- [API Hub] Add `create_api_from_template` tool for creating new API definitions from templates in API Hub for Design
- [Zephyr] Add Zephyr capabilities to MCP [#171](https://github.com/SmartBear/smartbear-mcp/pull/171)

### Changed

- [BugSnag] Consolidate release and build tools [#173](https://github.com/SmartBear/smartbear-mcp/pull/173)

## [0.7.0] - 2025-10-02

### Added
- [Qmetry] Add QMetry Test Management capabilities to MCP [#152](https://github.com/SmartBear/smartbear-mcp/pull/152)
- [API Hub] Add `search_apis_and_domains` tool for discovering APIs and Domains in API Hub for Design [#154](https://github.com/SmartBear/smartbear-mcp/pull/154)
- [API Hub] Add `get_api_definition` tool for fetching resolved API definitions from API Hub for Design [#154](https://github.com/SmartBear/smartbear-mcp/pull/154)

## [0.6.0] - 2025-09-15

### Added

- [PactFlow] Add tool for matrix [#118](https://github.com/SmartBear/smartbear-mcp/pull/118)
- [PactFlow] Add tool for fetching AI entitlement [#129](https://github.com/SmartBear/smartbear-mcp/pull/129)
- [PactFlow] Add matcher recommendation in generate and review tool [#130](https://github.com/SmartBear/smartbear-mcp/pull/130)
- [BugSnag] Retrieve releases and builds, including stability scores [#139](https://github.com/SmartBear/smartbear-mcp/pull/109)

### Changed

- [BugSnag] Catch initialization errors to allow tools to remain discoverable [#139](https://github.com/SmartBear/smartbear-mcp/pull/139)

## [0.5.0] - 2025-09-08

### Added

- [BugSnag] Add pagination, sorting and total counts to list errors tool [#88](https://github.com/SmartBear/smartbear-mcp/pull/88)
- [PactFlow] Add remote OAD reading support to Generate and Review tool [#104](https://github.com/SmartBear/smartbear-mcp/pull/104)
- [PactFlow] Add tool for can-i-deploy PactFlow API [#106](https://github.com/SmartBear/smartbear-mcp/pull/106)

### Changed

- [BugSnag] BREAKING CHANGE: Rename Insight Hub tool to BugSnag, following rebranding. Configuration variables `INSIGHT_HUB_AUTH_TOKEN`, `INSIGHT_HUB_PROJECT_API_KEY` and `INSIGHT_HUB_ENDPOINT` need to be updated to `BUGSNAG_AUTH_TOKEN`, `BUGSNAG_PROJECT_API_KEY` and `BUGSNAG_ENDPOINT` after upgrade. [#101](https://github.com/SmartBear/smartbear-mcp/pull/101)
- [BugSnag] Remove API links from API responses [#110](https://github.com/SmartBear/smartbear-mcp/pull/110)

## [0.4.0] - 2025-08-26

### Added

- [Common] Add abstract server and registerTools / resources to simplify tool registration and standardise error monitoring across products [#70](https://github.com/SmartBear/smartbear-mcp/pull/70)
- [PactFlow] Add tool to generate Pact tests [#71](https://github.com/SmartBear/smartbear-mcp/pull/71)
- [PactFlow] Add tool to fetch provider states for PactFlow and Pact Broker [#87](https://github.com/SmartBear/smartbear-mcp/pull/87)
- [PactFlow] Add tool to review Pact tests [#89](https://github.com/SmartBear/smartbear-mcp/pull/89)

### Changed

- [Common] Derive tool name from title [#83](https://github.com/SmartBear/smartbear-mcp/pull/83)

## [0.3.0] - 2025-08-11

### Added

- Add vitest for unit testing [#41](https://github.com/SmartBear/smartbear-mcp/pull/41)
- [BugSnag] Add tool to update errors [#45](https://github.com/SmartBear/smartbear-mcp/pull/45)
- [BugSnag] Add latest event and URL to error details [#47](https://github.com/SmartBear/smartbear-mcp/pull/47)

### Changed

- [BugSnag] Improve data returned when getting error information [#61](https://github.com/SmartBear/smartbear-mcp/pull/61)

### Removed

- [BugSnag] Remove search field from filtering [#42](https://github.com/SmartBear/smartbear-mcp/pull/42)

## [0.2.2] - 2025-07-11

### Added

- [API Hub] Add user agent header to API requests [#34](https://github.com/SmartBear/smartbear-mcp/pull/34)
- [Reflect] Add user agent header to API requests [#34](https://github.com/SmartBear/smartbear-mcp/pull/34)

## [0.2.1] - 2025-07-09

### Changed

- Bumped `@modelcontextprotocol/sdk` to latest (v1.15.0) [#29](https://github.com/SmartBear/smartbear-mcp/pull/29)
- [BugSnag] Improved tool descriptions [#29](https://github.com/SmartBear/smartbear-mcp/pull/29)

### Added

- [BugSnag] Add API headers to support On-premise installations [#30](https://github.com/SmartBear/smartbear-mcp/pull/30)

## [0.2.0] - 2025-07-08

### Added

- [BugSnag] Add project API key configuration and initial caching [#27](https://github.com/SmartBear/smartbear-mcp/pull/27)
- [BugSnag] Add error filtering by both standard fields and custom filters [#27](https://github.com/SmartBear/smartbear-mcp/pull/27)
- [BugSnag] Add endpoint configuration for non-bugsnag.com endpoints and improve handling for unsuccessful status codes [#26](https://github.com/SmartBear/smartbear-mcp/pull/26)

## [0.1.1] - 2025-07-01

### Changed

- Updated README to reflect the correct package name and usage instructions
- Added more fields to package.json for better npm integration

## [0.1.0] - 2025-06-30

### Added

- Initial release of SmartBear MCP server npm package
- Provides programmatic access to SmartBear BugSnag, Reflect, and API Hub
- Includes runtime field filtering for API responses based on TypeScript types
- Documentation and usage instructions for npm and local development<|MERGE_RESOLUTION|>--- conflicted
+++ resolved
@@ -11,11 +11,8 @@
 
 - [Zephyr] Added a tool for retrieving Environments [#243](https://github.com/SmartBear/smartbear-mcp/pull/243)
 - [Zephyr] Added a tool for retrieving a list of Test Executions [#213](https://github.com/SmartBear/smartbear-mcp/pull/213)
-<<<<<<< HEAD
+- [BugSnag] Added tools for querying performance data and managing network grouping rules: List/Get Span Groups, List Spans, Get Trace, List Trace Fields, Get/Set Network Endpoint Groupings [#253](https://github.com/SmartBear/smartbear-mcp/pull/253)
 - Added --version command line argument to display the current version [#258](https://github.com/SmartBear/smartbear-mcp/pull/258)
-=======
-- [BugSnag] Added tools for querying performance data and managing network grouping rules: List/Get Span Groups, List Spans, Get Trace, List Trace Fields, Get/Set Network Endpoint Groupings [#253](https://github.com/SmartBear/smartbear-mcp/pull/253)
->>>>>>> 28cf8f57
 
 ## [0.11.0] - 2025-11-20
 
