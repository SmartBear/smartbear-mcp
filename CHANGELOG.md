# Changelog

All notable changes to this project will be documented in this file.

The format is based on [Keep a Changelog](https://keepachangelog.com/en/1.1.0/),
and this project adheres to [Semantic Versioning](https://semver.org/spec/v2.0.0.html).

## Unreleased

### Added

- [Zephyr] Added a tool for retrieving Environments [#243](https://github.com/SmartBear/smartbear-mcp/pull/243)
- [Zephyr] Added a tool for retrieving a list of Test Executions [#213](https://github.com/SmartBear/smartbear-mcp/pull/213)
<<<<<<< HEAD
- [Swagger] Added `create_api_from_prompt` tool for generating API definitions from natural language descriptions using SmartBear AI, with automatic organization standardization
- [Swagger] Added `standardize_api` tool for scanning and automatically fixing API definitions to comply with organization standardization rules using SmartBear AI
=======
- [BugSnag] Added tools for querying performance data and managing network grouping rules: List/Get Span Groups, List Spans, Get Trace, List Trace Fields, Get/Set Network Endpoint Groupings [#253](https://github.com/SmartBear/smartbear-mcp/pull/253)
>>>>>>> 28cf8f57

## [0.11.0] - 2025-11-20

### Added
- [Zephyr] Added a tool for retrieving Test Cycle [#210](https://github.com/SmartBear/smartbear-mcp/pull/210)
- [Zephyr] Added a tool for retrieving statuses [#212](https://github.com/SmartBear/smartbear-mcp/pull/212)
- [Zephyr] Added a tool for retrieving Test Cases [#230](https://github.com/SmartBear/smartbear-mcp/pull/230)
- [BugSnag] Add "Get Current Project" tool to retrieve details of the currently configured project and improve project detection if not configured at startup [#229](https://github.com/SmartBear/smartbear-mcp/pull/229)
- [Zephyr] Added a tool for retrieving Priorities [#227](https://github.com/SmartBear/smartbear-mcp/pull/227)
- [Zephyr] Added a tool for retrieving a Test Case [#215](https://github.com/SmartBear/smartbear-mcp/pull/215)
- [Zephyr] Added a tool for retrieving a Test Execution [#239](https://github.com/SmartBear/smartbear-mcp/pull/239)

### Changed
- [API Hub / Swagger] Rebranding from API Hub to Swagger [#233](https://github.com/SmartBear/smartbear-mcp/pull/233). **Note:** The environment variable `API_HUB_API_KEY` has been replaced with `SWAGGER_API_KEY`. The old variable name will still be supported for some time for backward compatibility.

## [0.10.0] - 2025-11-11

### Added
- [Common] Add HTTP transport support (StreamableHTTP & legacy SSE) [#196](https://github.com/SmartBear/smartbear-mcp/pull/196)
- [Common] Add centralized client registry system [#196](https://github.com/SmartBear/smartbear-mcp/pull/196)
- [Common] Add common cache service [#196](https://github.com/SmartBear/smartbear-mcp/pull/196)

### Changed
- [Common] Refactor client authentication [#196](https://github.com/SmartBear/smartbear-mcp/pull/196)
- [Qmetry] New QMetry MCP Server Tools Added, Refactored the existing tools structure [#217](https://github.com/SmartBear/smartbear-mcp/pull/217)
- [Collaborator] Initial Collaborator client implementation [#223](https://github.com/SmartBear/smartbear-mcp/pull/223)

## [0.9.0] - 2025-10-22

### Added
- [Qmetry] Added 4 New QMetry tools to enhance test management capabilities [#194](https://github.com/SmartBear/smartbear-mcp/pull/194)
- [Qmetry] Implement comprehensive test case tooling with enhanced error handling [#193](https://github.com/SmartBear/smartbear-mcp/pull/193)
- [API Hub] Add `scan_api_standardization` tool for validating API definitions against organization standardization rules [#176](https://github.com/SmartBear/smartbear-mcp/pull/176)

## [0.8.0] - 2025-10-13

### Added
- [API Hub] Add `create_or_update_api` tool for creating or updating new API definitions in API Hub for Design [#257](https://github.com/SmartBear/smartbear-mcp/pull/257)
- [API Hub] Add `create_api_from_template` tool for creating new API definitions from templates in API Hub for Design [#257](https://github.com/SmartBear/smartbear-mcp/pull/257)
- [Zephyr] Add Zephyr capabilities to MCP [#171](https://github.com/SmartBear/smartbear-mcp/pull/171)

### Changed

- [BugSnag] Consolidate release and build tools [#173](https://github.com/SmartBear/smartbear-mcp/pull/173)

## [0.7.0] - 2025-10-02

### Added
- [Qmetry] Add QMetry Test Management capabilities to MCP [#152](https://github.com/SmartBear/smartbear-mcp/pull/152)
- [API Hub] Add `search_apis_and_domains` tool for discovering APIs and Domains in API Hub for Design [#154](https://github.com/SmartBear/smartbear-mcp/pull/154)
- [API Hub] Add `get_api_definition` tool for fetching resolved API definitions from API Hub for Design [#154](https://github.com/SmartBear/smartbear-mcp/pull/154)

## [0.6.0] - 2025-09-15

### Added

- [PactFlow] Add tool for matrix [#118](https://github.com/SmartBear/smartbear-mcp/pull/118)
- [PactFlow] Add tool for fetching AI entitlement [#129](https://github.com/SmartBear/smartbear-mcp/pull/129)
- [PactFlow] Add matcher recommendation in generate and review tool [#130](https://github.com/SmartBear/smartbear-mcp/pull/130)
- [BugSnag] Retrieve releases and builds, including stability scores [#139](https://github.com/SmartBear/smartbear-mcp/pull/109)

### Changed

- [BugSnag] Catch initialization errors to allow tools to remain discoverable [#139](https://github.com/SmartBear/smartbear-mcp/pull/139)

## [0.5.0] - 2025-09-08

### Added

- [BugSnag] Add pagination, sorting and total counts to list errors tool [#88](https://github.com/SmartBear/smartbear-mcp/pull/88)
- [PactFlow] Add remote OAD reading support to Generate and Review tool [#104](https://github.com/SmartBear/smartbear-mcp/pull/104)
- [PactFlow] Add tool for can-i-deploy PactFlow API [#106](https://github.com/SmartBear/smartbear-mcp/pull/106)

### Changed

- [BugSnag] BREAKING CHANGE: Rename Insight Hub tool to BugSnag, following rebranding. Configuration variables `INSIGHT_HUB_AUTH_TOKEN`, `INSIGHT_HUB_PROJECT_API_KEY` and `INSIGHT_HUB_ENDPOINT` need to be updated to `BUGSNAG_AUTH_TOKEN`, `BUGSNAG_PROJECT_API_KEY` and `BUGSNAG_ENDPOINT` after upgrade. [#101](https://github.com/SmartBear/smartbear-mcp/pull/101)
- [BugSnag] Remove API links from API responses [#110](https://github.com/SmartBear/smartbear-mcp/pull/110)

## [0.4.0] - 2025-08-26

### Added

- [Common] Add abstract server and registerTools / resources to simplify tool registration and standardise error monitoring across products [#70](https://github.com/SmartBear/smartbear-mcp/pull/70)
- [PactFlow] Add tool to generate Pact tests [#71](https://github.com/SmartBear/smartbear-mcp/pull/71)
- [PactFlow] Add tool to fetch provider states for PactFlow and Pact Broker [#87](https://github.com/SmartBear/smartbear-mcp/pull/87)
- [PactFlow] Add tool to review Pact tests [#89](https://github.com/SmartBear/smartbear-mcp/pull/89)

### Changed

- [Common] Derive tool name from title [#83](https://github.com/SmartBear/smartbear-mcp/pull/83)

## [0.3.0] - 2025-08-11

### Added

- Add vitest for unit testing [#41](https://github.com/SmartBear/smartbear-mcp/pull/41)
- [BugSnag] Add tool to update errors [#45](https://github.com/SmartBear/smartbear-mcp/pull/45)
- [BugSnag] Add latest event and URL to error details [#47](https://github.com/SmartBear/smartbear-mcp/pull/47)

### Changed

- [BugSnag] Improve data returned when getting error information [#61](https://github.com/SmartBear/smartbear-mcp/pull/61)

### Removed

- [BugSnag] Remove search field from filtering [#42](https://github.com/SmartBear/smartbear-mcp/pull/42)

## [0.2.2] - 2025-07-11

### Added

- [API Hub] Add user agent header to API requests [#34](https://github.com/SmartBear/smartbear-mcp/pull/34)
- [Reflect] Add user agent header to API requests [#34](https://github.com/SmartBear/smartbear-mcp/pull/34)

## [0.2.1] - 2025-07-09

### Changed

- Bumped `@modelcontextprotocol/sdk` to latest (v1.15.0) [#29](https://github.com/SmartBear/smartbear-mcp/pull/29)
- [BugSnag] Improved tool descriptions [#29](https://github.com/SmartBear/smartbear-mcp/pull/29)

### Added

- [BugSnag] Add API headers to support On-premise installations [#30](https://github.com/SmartBear/smartbear-mcp/pull/30)

## [0.2.0] - 2025-07-08

### Added

- [BugSnag] Add project API key configuration and initial caching [#27](https://github.com/SmartBear/smartbear-mcp/pull/27)
- [BugSnag] Add error filtering by both standard fields and custom filters [#27](https://github.com/SmartBear/smartbear-mcp/pull/27)
- [BugSnag] Add endpoint configuration for non-bugsnag.com endpoints and improve handling for unsuccessful status codes [#26](https://github.com/SmartBear/smartbear-mcp/pull/26)

## [0.1.1] - 2025-07-01

### Changed

- Updated README to reflect the correct package name and usage instructions
- Added more fields to package.json for better npm integration

## [0.1.0] - 2025-06-30

### Added

- Initial release of SmartBear MCP server npm package
- Provides programmatic access to SmartBear BugSnag, Reflect, and API Hub
- Includes runtime field filtering for API responses based on TypeScript types
- Documentation and usage instructions for npm and local development<|MERGE_RESOLUTION|>--- conflicted
+++ resolved
@@ -11,12 +11,9 @@
 
 - [Zephyr] Added a tool for retrieving Environments [#243](https://github.com/SmartBear/smartbear-mcp/pull/243)
 - [Zephyr] Added a tool for retrieving a list of Test Executions [#213](https://github.com/SmartBear/smartbear-mcp/pull/213)
-<<<<<<< HEAD
 - [Swagger] Added `create_api_from_prompt` tool for generating API definitions from natural language descriptions using SmartBear AI, with automatic organization standardization
 - [Swagger] Added `standardize_api` tool for scanning and automatically fixing API definitions to comply with organization standardization rules using SmartBear AI
-=======
 - [BugSnag] Added tools for querying performance data and managing network grouping rules: List/Get Span Groups, List Spans, Get Trace, List Trace Fields, Get/Set Network Endpoint Groupings [#253](https://github.com/SmartBear/smartbear-mcp/pull/253)
->>>>>>> 28cf8f57
 
 ## [0.11.0] - 2025-11-20
 
