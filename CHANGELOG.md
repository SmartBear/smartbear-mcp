--- conflicted
+++ resolved
@@ -5,22 +5,16 @@
 The format is based on [Keep a Changelog](https://keepachangelog.com/en/1.1.0/),
 and this project adheres to [Semantic Versioning](https://semver.org/spec/v2.0.0.html).
 
-<<<<<<< HEAD
-## [TBC] - TBC
-
-### Added
-- [Zephyr] Add Zephyr Test Management capabilities to MCP [#171](https://github.com/SmartBear/smartbear-mcp/pull/171)
-=======
 ## [Unreleased]
 
 ### Added
 - [API Hub] Add `create_or_update_api` tool for creating or updating new API definitions in API Hub for Design
 - [API Hub] Add `create_api_from_template` tool for creating new API definitions from templates in API Hub for Design
+- [Zephyr] Add Zephyr capabilities to MCP [#171](https://github.com/SmartBear/smartbear-mcp/pull/171)
 
 ### Changed
 
 - [BugSnag] Consolidate release and build tools [#173](https://github.com/SmartBear/smartbear-mcp/pull/173)
->>>>>>> cb0dddf9
 
 ## [0.7.0] - 2025-10-02
 
