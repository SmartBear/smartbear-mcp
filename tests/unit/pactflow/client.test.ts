import { describe, it, expect, vi, beforeEach } from "vitest";
import { PactflowClient } from "../../../pactflow/client.js";
import * as toolsModule from "../../../pactflow/client/tools.js";
import createFetchMock from "vitest-fetch-mock";
import { afterEach } from "node:test";

<<<<<<< HEAD
describe("PactflowClient.registerTools", () => {
  const mockRegister = vi.fn();
  const mockGetInput = vi.fn();
  // Enable fetch mocking
  const fetchMocker = createFetchMock(vi);
  fetchMocker.enableMocks();

  beforeEach(() => {
    fetchMocker.doMock();
    vi.resetAllMocks();
  });

  it("registers only tools matching the given clientType", () => {
    // Arrange — mock TOOLS with multiple client types
    const fakeTools = [
      {
        title: "tool1",
        summary: "summary1",
        purpose: "purpose1",
        parameters: [],
        handler: "generate",
        clients: ["pactflow"], // should be registered
      },
      {
        title: "tool2",
        summary: "summary2",
        purpose: "purpose2",
        parameters: [],
        handler: "generate",
        clients: ["pact_broker"], // should NOT be registered
      },
    ];
    vi.spyOn(toolsModule, "TOOLS", "get").mockReturnValue(fakeTools as any);

    const client = new PactflowClient(
      "token",
      "https://example.com",
      "pactflow"
    );
    client.registerTools(mockRegister, mockGetInput);

    expect(mockRegister).toHaveBeenCalledTimes(1);
    expect(mockRegister.mock.calls[0][0].title).toBe("tool1");
    expect(mockRegister.mock.calls[0][0].summary).toBe("summary1");
  });

  it("registers no tools if none match the clientType", () => {
    const fakeTools = [
      {
        title: "tool2",
        summary: "summary2",
        purpose: "purpose2",
        parameters: [],
        handler: "generate",
        clients: ["pact_broker"],
      },
    ];
    vi.spyOn(toolsModule, "TOOLS", "get").mockReturnValue(fakeTools as any);

    const client = new PactflowClient(
      "token",
      "https://example.com",
      "pactflow"
    );
    client.registerTools(mockRegister, mockGetInput);

    expect(mockRegister).not.toHaveBeenCalled();
  });

  it("sets correct headers for pactflow", () => {
    const client = new PactflowClient(
      "my-token",
      "https://example.com",
      "pactflow"
    );

    expect(client["headers"]).toEqual(
      expect.objectContaining({
        Authorization: expect.stringContaining("Bearer my-token"),
        "Content-Type": expect.stringContaining("application/json"),
      })
    );
  });
=======
describe("PactFlowClient", () => {
  let client: PactflowClient;

  beforeEach(() => {
    vi.clearAllMocks();
  });

  describe("constructor", () => {
    it("should initialize with correct parameters", () => {
      client = new PactflowClient("test-token", "https://example.com", "pactflow");
      expect(client).toBeInstanceOf(PactflowClient);
      expect(client["baseUrl"]).toBe("https://example.com");
      expect(client["clientType"]).toBe("pactflow");
    });

    it("sets correct headers when client is pactflow", () => {
      client = new PactflowClient("my-token", "https://example.com", "pactflow");

      expect(client["headers"]).toEqual(
        expect.objectContaining({
          Authorization: expect.stringContaining("Bearer my-token"),
          "Content-Type": expect.stringContaining("application/json"),
        })
      );
    });
>>>>>>> 0059bdcb

    it("sets correct headers when client is pact_broker", () => {
      client = new PactflowClient(
        { username: "user", password: "pass" },
        "https://example.com",
        "pact_broker"
      );

<<<<<<< HEAD
    expect(client["headers"]).toEqual(
      expect.objectContaining({
        Authorization: expect.stringContaining(
          `Basic ${Buffer.from("user:pass").toString("base64")}`
        ),
        "Content-Type": expect.stringContaining("application/json"),
      })
    );
  });

  it("Gets remote spec contents with correct auth token", async () => {
    const client = new PactflowClient(
      "my-token",
      "https://example.com",
      "pactflow"
    );
    fetchMocker.mockResponseOnce(JSON.stringify({ data: "mocked data" }));
    await client.getRemoteSpecContents({
      authToken: "my-token",
      url: "https://api.example.com/openapi.json",
    });
    expect(fetch).toHaveBeenCalledWith("https://api.example.com/openapi.json", {
      headers: {
        Authorization: "Bearer my-token",
      },
      method: "GET",
    });
  });

  it("Should throw an error when the remote spec URL is missing", async () => {
    const client = new PactflowClient(
      "my-token",
      "https://example.com",
      "pactflow"
    );
    await expect(client.getRemoteSpecContents({
      authToken: "my-token",
    })).rejects.toThrowError("url' must be provided.");
  });

  afterEach(() => {
    fetchMocker.resetMocks();
=======
      expect(client["headers"]).toEqual(
        expect.objectContaining({
          Authorization: expect.stringContaining(
            `Basic ${Buffer.from("user:pass").toString("base64")}`
          ),
          "Content-Type": expect.stringContaining("application/json"),
        })
      );
    });
  });

  describe("registerTools", () => {
    const mockRegister = vi.fn();
    const mockGetInput = vi.fn();

    it("registers only tools matching the given clientType", () => {
      // Arrange — mock TOOLS with multiple client types
      const fakeTools = [
        {
          title: "tool1",
          summary: "summary1",
          purpose: "purpose1",
          parameters: [],
          handler: "generate",
          clients: ["pactflow"], // should be registered
        },
        {
          title: "tool2",
          summary: "summary2",
          purpose: "purpose2",
          parameters: [],
          handler: "generate",
          clients: ["pact_broker"], // should NOT be registered
        },
      ];
      vi.spyOn(toolsModule, "TOOLS", "get").mockReturnValue(fakeTools as any);

      const client = new PactflowClient("token", "https://example.com", "pactflow");
      client.registerTools(mockRegister, mockGetInput);

      expect(mockRegister).toHaveBeenCalledTimes(1);
      expect(mockRegister.mock.calls[0][0].title).toBe("tool1");
      expect(mockRegister.mock.calls[0][0].summary).toBe("summary1");
    });

    it("registers no tools if none match the clientType", () => {
      const fakeTools = [
        {
          title: "tool2",
          summary: "summary2",
          purpose: "purpose2",
          parameters: [],
          handler: "generate",
          clients: ["pact_broker"],
        },
      ];
      vi.spyOn(toolsModule, "TOOLS", "get").mockReturnValue(fakeTools as any);

      const client = new PactflowClient("token", "https://example.com", "pactflow");
      client.registerTools(mockRegister, mockGetInput);

      expect(mockRegister).not.toHaveBeenCalled();
    });
  });

  describe("API Methods", () => {
    beforeEach(() => {
      client = new PactflowClient("test-token", "https://example.com", "pactflow");
      global.fetch = vi.fn();
    });

    describe("canIDeploy", () => {
      const mockInput = {
        pacticipant: "my-service",
        version: "1.0.0",
        environment: "production",
      };

      it("should successfully check if deployment is allowed", async () => {
        const mockResponse = {
          summary: { deployable: true, failed: 0 },
        };

        (global.fetch as any).mockResolvedValueOnce({
          ok: true,
          json: vi.fn().mockResolvedValueOnce(mockResponse),
        });

        const result = await client.canIDeploy(mockInput);

        expect(global.fetch).toHaveBeenCalledWith(
          "https://example.com/can-i-deploy?pacticipant=my-service&version=1.0.0&environment=production",
          {
            method: "GET",
            headers: client["headers"],
          }
        );
        expect(result.summary.deployable).toBe(true);
      });

      it("should handle deployment not allowed scenario", async () => {
        const mockResponse = {
          summary: { deployable: false },
        };

        (global.fetch as any).mockResolvedValueOnce({
          ok: true,
          json: vi.fn().mockResolvedValueOnce(mockResponse),
        });

        const result = await client.canIDeploy(mockInput);

        expect(result.summary.deployable).toBe(false);
      });

      it("should handle HTTP errors correctly", async () => {
        const errorText = "Pacticipant not found";
        (global.fetch as any).mockResolvedValueOnce({
          ok: false,
          status: 404,
          statusText: "Not Found",
          text: vi.fn().mockResolvedValueOnce(errorText),
        });

        await expect(client.canIDeploy(mockInput)).rejects.toThrow(
          "Can-I-Deploy Request Failed - status: 404 Not Found - Pacticipant not found"
        );
      });

      it("should properly encode URL parameters", async () => {
        const inputWithSpecialChars = {
          pacticipant: "my-service@special",
          version: "1.0.0-beta+build.123",
          environment: "test/staging",
        };

        (global.fetch as any).mockResolvedValueOnce({
          ok: true,
          json: vi.fn().mockResolvedValueOnce({ summary: { deployable: true } }),
        });

        await client.canIDeploy(inputWithSpecialChars);

        expect(global.fetch).toHaveBeenCalledWith(
          "https://example.com/can-i-deploy?pacticipant=my-service%40special&version=1.0.0-beta%2Bbuild.123&environment=test%2Fstaging",
          {
            method: "GET",
            headers: client["headers"],
          }
        );
      });
    });
>>>>>>> 0059bdcb
  });
});<|MERGE_RESOLUTION|>--- conflicted
+++ resolved
@@ -4,91 +4,6 @@
 import createFetchMock from "vitest-fetch-mock";
 import { afterEach } from "node:test";
 
-<<<<<<< HEAD
-describe("PactflowClient.registerTools", () => {
-  const mockRegister = vi.fn();
-  const mockGetInput = vi.fn();
-  // Enable fetch mocking
-  const fetchMocker = createFetchMock(vi);
-  fetchMocker.enableMocks();
-
-  beforeEach(() => {
-    fetchMocker.doMock();
-    vi.resetAllMocks();
-  });
-
-  it("registers only tools matching the given clientType", () => {
-    // Arrange — mock TOOLS with multiple client types
-    const fakeTools = [
-      {
-        title: "tool1",
-        summary: "summary1",
-        purpose: "purpose1",
-        parameters: [],
-        handler: "generate",
-        clients: ["pactflow"], // should be registered
-      },
-      {
-        title: "tool2",
-        summary: "summary2",
-        purpose: "purpose2",
-        parameters: [],
-        handler: "generate",
-        clients: ["pact_broker"], // should NOT be registered
-      },
-    ];
-    vi.spyOn(toolsModule, "TOOLS", "get").mockReturnValue(fakeTools as any);
-
-    const client = new PactflowClient(
-      "token",
-      "https://example.com",
-      "pactflow"
-    );
-    client.registerTools(mockRegister, mockGetInput);
-
-    expect(mockRegister).toHaveBeenCalledTimes(1);
-    expect(mockRegister.mock.calls[0][0].title).toBe("tool1");
-    expect(mockRegister.mock.calls[0][0].summary).toBe("summary1");
-  });
-
-  it("registers no tools if none match the clientType", () => {
-    const fakeTools = [
-      {
-        title: "tool2",
-        summary: "summary2",
-        purpose: "purpose2",
-        parameters: [],
-        handler: "generate",
-        clients: ["pact_broker"],
-      },
-    ];
-    vi.spyOn(toolsModule, "TOOLS", "get").mockReturnValue(fakeTools as any);
-
-    const client = new PactflowClient(
-      "token",
-      "https://example.com",
-      "pactflow"
-    );
-    client.registerTools(mockRegister, mockGetInput);
-
-    expect(mockRegister).not.toHaveBeenCalled();
-  });
-
-  it("sets correct headers for pactflow", () => {
-    const client = new PactflowClient(
-      "my-token",
-      "https://example.com",
-      "pactflow"
-    );
-
-    expect(client["headers"]).toEqual(
-      expect.objectContaining({
-        Authorization: expect.stringContaining("Bearer my-token"),
-        "Content-Type": expect.stringContaining("application/json"),
-      })
-    );
-  });
-=======
 describe("PactFlowClient", () => {
   let client: PactflowClient;
 
@@ -114,7 +29,6 @@
         })
       );
     });
->>>>>>> 0059bdcb
 
     it("sets correct headers when client is pact_broker", () => {
       client = new PactflowClient(
@@ -123,50 +37,6 @@
         "pact_broker"
       );
 
-<<<<<<< HEAD
-    expect(client["headers"]).toEqual(
-      expect.objectContaining({
-        Authorization: expect.stringContaining(
-          `Basic ${Buffer.from("user:pass").toString("base64")}`
-        ),
-        "Content-Type": expect.stringContaining("application/json"),
-      })
-    );
-  });
-
-  it("Gets remote spec contents with correct auth token", async () => {
-    const client = new PactflowClient(
-      "my-token",
-      "https://example.com",
-      "pactflow"
-    );
-    fetchMocker.mockResponseOnce(JSON.stringify({ data: "mocked data" }));
-    await client.getRemoteSpecContents({
-      authToken: "my-token",
-      url: "https://api.example.com/openapi.json",
-    });
-    expect(fetch).toHaveBeenCalledWith("https://api.example.com/openapi.json", {
-      headers: {
-        Authorization: "Bearer my-token",
-      },
-      method: "GET",
-    });
-  });
-
-  it("Should throw an error when the remote spec URL is missing", async () => {
-    const client = new PactflowClient(
-      "my-token",
-      "https://example.com",
-      "pactflow"
-    );
-    await expect(client.getRemoteSpecContents({
-      authToken: "my-token",
-    })).rejects.toThrowError("url' must be provided.");
-  });
-
-  afterEach(() => {
-    fetchMocker.resetMocks();
-=======
       expect(client["headers"]).toEqual(
         expect.objectContaining({
           Authorization: expect.stringContaining(
@@ -319,6 +189,5 @@
         );
       });
     });
->>>>>>> 0059bdcb
   });
 });