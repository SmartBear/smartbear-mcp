![zephyr.svg](./images/embedded/zephyr.svg)

The Zephyr client provides test management and execution capabilities within Zephyr as listed on [Available Tools](#Available-Tools).

## Setup

### Environment Variables

The following environment variables configure the Zephyr integration:

- `ZEPHYR_API_TOKEN` ***required**: The Zephyr Cloud API token for authentication. More information [here](https://support.smartbear.com/zephyr/docs/en/rest-api/api-access-tokens-management.html).
  - Example: `eyJhbGciOiJIUzI1NiIsInR5cCI6IkpXVCJ9...`

- `ZEPHYR_BASE_URL` (optional): The Zephyr Cloud API base url. Should be changed depending on the region of your Jira instance. More information [here](https://support.smartbear.com/zephyr-scale-cloud/api-docs/#section/Authentication/Accessing-the-API).
  - Default: `https://api.zephyrscale.smartbear.com/v2`

## Available Tools

### Get Projects

- **Purpose**: Retrieve projects available within your Zephyr account.
- **Parameters**:
  - optional starting position for pagination (`startAt`)
  - optional max results to return (`maxResults`)
- **Returns**: A list of projects along with their properties, including information about if they have Zephyr enabled or not. Results are filtered based on the provided parameters.
- **Use case**: Getting a list of projects and their properties.

### Get Project

- **Purpose**: Retrieve a project available within your Zephyr account by either its key or id.
- **Parameters:** Project key or ID
- **Returns**: A project along with its properties, including information about if it has Zephyr enabled or not.
- **Use case**: Getting a project with its properties.

### Get Test Cycles

-  **Purpose**: Retrieve Test Cycles available within your Zephyr account.
-  **Parameters**:
  - optional Project key (`projectKey`)
  - optional Folder ID (`folderId`)
  - optional Jira Project Version ID (`jiraProjectVersionId`)
  - optional max results to return (`maxResults`)
  - optional starting position for pagination (`startAt`)
-  **Returns**: A list of Test Cycles along with their properties.
-  **Use case**: Retrieve the Test Cycles, it can be filtered by Project Key, Folder ID, Jira Project version ID.

### Get Statuses

- **Purpose**: Retrieve statuses related to Test Cases, Cycles, Plans or Executions from your Zephyr account.
- **Parameters**:
  - optional starting position for pagination (`startAt`)
  - optional max results to return (`maxResults`)
  - optional Project key (`projectKey`)
  - optional type of status (`statusType`)
- **Returns**: A list of statuses along with their properties, including name and color. Results are filtered based on the provided parameters.
- **Use case**: Getting details about Zephyr statuses based on the provided filters.

### Get Priorities

- **Purpose**: Retrieve priorities related to Test Cases from your Zephyr account.
- **Parameters**:
  - optional starting position for pagination (`startAt`)
  - optional max results to return (`maxResults`)
  - optional Project key (`projectKey`)
- **Returns**: A list of priorities along with their properties, including name and color. Results are filtered based on the provided parameters.
- **Use case**: Getting details about Zephyr priorities based on the provided filters.

### Get Test Cases

-  **Purpose**: Retrieve Test Cases available within your Zephyr account.
-  **Parameters**:
- optional Project key (`projectKey`)
- optional Folder ID (`folderId`)
- optional max results to return (`limit`)
- optional starting cursor position for pagination (`startAtId`)
-  **Returns**: A list of Test Cases along with their properties.
-  **Use case**: Retrieve the Test Cases, it can be filtered by Project Key and Folder ID.

### Get Test Case

- **Purpose**: Retrieve the test case available within your Zephyr projects by key
- **Parameters:** Test case key
- **Returns**: A test case along with its properties.
- **Use case**: Retrieve detailed information about a test case.

### Get Test Execution

- **Purpose**: Retrieve a Test Execution available within your Zephyr account by either its key or id.
- **Parameters:** Test Execution key or ID
- **Returns**: A Test Execution along with its properties.
- **Use case**: Getting a Test Execution with its properties.

<<<<<<< HEAD
### Get Test Executions

- **Purpose**: Retrieve Test Executions available within your Zephyr account
- **Parameters:**
  - optional Jira Project key (`projectKey`)
  - optional Test Cycle key (`testCycle`)
  - optional Test Case key (`testCase`)
  - optional Actual End Date after filter (`actualEndDateAfter`)
  - optional Actual End Date before filter (`actualEndDateBefore`)
  - optional flag to include execution step issue links (`includeStepLinks`)
  - optional Jira Project Version ID (`jiraProjectVersionId`)
  - optional flag to include only last executions (`onlyLastExecutions`)
  - optional max results to return (`limit`)
  - optional starting cursor position for pagination (`startAtId`)
- **Returns**: A list of Test Executions along with their properties. Results are filtered based on the provided parameters.
- **Use case**: Retrieve Test Executions, filtered by various criteria such as project, test cycle, test case, or execution dates.
=======
### Get Test Cycle

- **Purpose**: Retrieve the test cycle available within your Zephyr projects by either its key or id.
- **Parameters:** Test cycle key or ID
- **Returns**: A Test Cycle along with its properties.
- **Use case**: Retrieve detailed information about a test cycle.

### Get Environments

- **Purpose**: Retrieve Environments from your Zephyr account.
- **Parameters**:
  - optional starting position for pagination (`startAt`)
  - optional max results to return (`maxResults`)
  - optional Jira Project key (`projectKey`)
- **Returns**: A list of environments along with their properties, including but not limited to name and description. Results are filtered based on the provided parameters.
- **Use case**: Getting details about Zephyr Environments based on the provided filters.
>>>>>>> d360b7bc
<|MERGE_RESOLUTION|>--- conflicted
+++ resolved
@@ -90,24 +90,6 @@
 - **Returns**: A Test Execution along with its properties.
 - **Use case**: Getting a Test Execution with its properties.
 
-<<<<<<< HEAD
-### Get Test Executions
-
-- **Purpose**: Retrieve Test Executions available within your Zephyr account
-- **Parameters:**
-  - optional Jira Project key (`projectKey`)
-  - optional Test Cycle key (`testCycle`)
-  - optional Test Case key (`testCase`)
-  - optional Actual End Date after filter (`actualEndDateAfter`)
-  - optional Actual End Date before filter (`actualEndDateBefore`)
-  - optional flag to include execution step issue links (`includeStepLinks`)
-  - optional Jira Project Version ID (`jiraProjectVersionId`)
-  - optional flag to include only last executions (`onlyLastExecutions`)
-  - optional max results to return (`limit`)
-  - optional starting cursor position for pagination (`startAtId`)
-- **Returns**: A list of Test Executions along with their properties. Results are filtered based on the provided parameters.
-- **Use case**: Retrieve Test Executions, filtered by various criteria such as project, test cycle, test case, or execution dates.
-=======
 ### Get Test Cycle
 
 - **Purpose**: Retrieve the test cycle available within your Zephyr projects by either its key or id.
@@ -124,4 +106,20 @@
   - optional Jira Project key (`projectKey`)
 - **Returns**: A list of environments along with their properties, including but not limited to name and description. Results are filtered based on the provided parameters.
 - **Use case**: Getting details about Zephyr Environments based on the provided filters.
->>>>>>> d360b7bc
+
+### Get Test Executions
+
+- **Purpose**: Retrieve Test Executions available within your Zephyr account
+- **Parameters:**
+  - optional Jira Project key (`projectKey`)
+  - optional Test Cycle key (`testCycle`)
+  - optional Test Case key (`testCase`)
+  - optional Actual End Date after filter (`actualEndDateAfter`)
+  - optional Actual End Date before filter (`actualEndDateBefore`)
+  - optional flag to include execution step issue links (`includeStepLinks`)
+  - optional Jira Project Version ID (`jiraProjectVersionId`)
+  - optional flag to include only last executions (`onlyLastExecutions`)
+  - optional max results to return (`limit`)
+  - optional starting cursor position for pagination (`startAtId`)
+- **Returns**: A list of Test Executions along with their properties. Results are filtered based on the provided parameters.
+- **Use case**: Retrieve Test Executions, filtered by various criteria such as project, test cycle, test case, or execution dates.