![zephyr.svg](./images/embedded/zephyr.svg)

The Zephyr client provides test management and execution capabilities within Zephyr as listed on [Available Tools](#Available-Tools).

## Setup

### Environment Variables

The following environment variables configure the Zephyr integration:

- `ZEPHYR_API_TOKEN` ***required**: The Zephyr Cloud API token for authentication. More information [here](https://support.smartbear.com/zephyr/docs/en/rest-api/api-access-tokens-management.html).
  - Example: `eyJhbGciOiJIUzI1NiIsInR5cCI6IkpXVCJ9...`

- `ZEPHYR_BASE_URL` (optional): The Zephyr Cloud API base url. Should be changed depending on the region of your Jira instance. More information [here](https://support.smartbear.com/zephyr-scale-cloud/api-docs/#section/Authentication/Accessing-the-API).
  - Default: `https://api.zephyrscale.smartbear.com/v2`

## Available Tools

### Get Projects

- **Purpose**: Retrieve projects available within your Zephyr account.
- **Parameters**:
  - optional starting position for pagination (`startAt`)
  - optional max results to return (`maxResults`)
- **Returns**: A list of projects along with their properties, including information about if they have Zephyr enabled or not. Results are filtered based on the provided parameters.
- **Use case**: Getting a list of projects and their properties.

### Get Project

- **Purpose**: Retrieve a project available within your Zephyr account by either its key or id.
- **Parameters:** Project key or ID
- **Returns**: A project along with its properties, including information about if it has Zephyr enabled or not.
- **Use case**: Getting a project with its properties.

### Get Test Cycles

-  **Purpose**: Retrieve Test Cycles available within your Zephyr account.
-  **Parameters**:
  - optional Project key (`projectKey`)
  - optional Folder ID (`folderId`)
  - optional Jira Project Version ID (`jiraProjectVersionId`)
  - optional max results to return (`maxResults`)
  - optional starting position for pagination (`startAt`)
-  **Returns**: A list of Test Cycles along with their properties.
-  **Use case**: Retrieve the Test Cycles, it can be filtered by Project Key, Folder ID, Jira Project version ID.

### Get Statuses

- **Purpose**: Retrieve statuses related to Test Cases, Cycles, Plans or Executions from your Zephyr account.
- **Parameters**:
  - optional starting position for pagination (`startAt`)
  - optional max results to return (`maxResults`)
  - optional Project key (`projectKey`)
  - optional type of status (`statusType`)
- **Returns**: A list of statuses along with their properties, including name and color. Results are filtered based on the provided parameters.
- **Use case**: Getting details about Zephyr statuses based on the provided filters.

### Get Priorities

- **Purpose**: Retrieve priorities related to Test Cases from your Zephyr account.
- **Parameters**:
  - optional starting position for pagination (`startAt`)
  - optional max results to return (`maxResults`)
  - optional Project key (`projectKey`)
- **Returns**: A list of priorities along with their properties, including name and color. Results are filtered based on the provided parameters.
- **Use case**: Getting details about Zephyr priorities based on the provided filters.

### Get Test Cases

-  **Purpose**: Retrieve Test Cases available within your Zephyr account.
-  **Parameters**:
- optional Project key (`projectKey`)
- optional Folder ID (`folderId`)
- optional max results to return (`limit`)
- optional starting cursor position for pagination (`startAtId`)
-  **Returns**: A list of Test Cases along with their properties.
-  **Use case**: Retrieve the Test Cases, it can be filtered by Project Key and Folder ID.

<<<<<<< HEAD
### Get Test Cycle

- **Purpose**: Retrieve the test cycle available within your Zephyr projects by either its key or id.
- **Parameters:** Test cycle key or ID
- **Returns**: A test cycle along with its properties.
- **Use case**: Retrieve detailed information about a test cycle.
=======
### Get Test Case

- **Purpose**: Retrieve the test case available within your Zephyr projects by key
- **Parameters:** Test case key
- **Returns**: A test case along with its properties.
- **Use case**: Retrieve detailed information about a test case.

### Get Test Execution

- **Purpose**: Retrieve a Test Execution available within your Zephyr account by either its key or id.
- **Parameters:** Test Execution key or ID
- **Returns**: A Test Execution along with its properties.
- **Use case**: Getting a Test Execution with its properties.
>>>>>>> e968aaf8
<|MERGE_RESOLUTION|>--- conflicted
+++ resolved
@@ -76,14 +76,6 @@
 -  **Returns**: A list of Test Cases along with their properties.
 -  **Use case**: Retrieve the Test Cases, it can be filtered by Project Key and Folder ID.
 
-<<<<<<< HEAD
-### Get Test Cycle
-
-- **Purpose**: Retrieve the test cycle available within your Zephyr projects by either its key or id.
-- **Parameters:** Test cycle key or ID
-- **Returns**: A test cycle along with its properties.
-- **Use case**: Retrieve detailed information about a test cycle.
-=======
 ### Get Test Case
 
 - **Purpose**: Retrieve the test case available within your Zephyr projects by key
@@ -97,4 +89,10 @@
 - **Parameters:** Test Execution key or ID
 - **Returns**: A Test Execution along with its properties.
 - **Use case**: Getting a Test Execution with its properties.
->>>>>>> e968aaf8
+
+### Get Test Cycle
+
+- **Purpose**: Retrieve the test cycle available within your Zephyr projects by either its key or id.
+- **Parameters:** Test cycle key or ID
+- **Returns**: A Test Cycle along with its properties.
+- **Use case**: Retrieve detailed information about a test cycle.