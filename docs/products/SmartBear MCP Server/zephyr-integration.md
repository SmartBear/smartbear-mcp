--- conflicted
+++ resolved
@@ -76,18 +76,16 @@
 -  **Returns**: A list of Test Cases along with their properties.
 -  **Use case**: Retrieve the Test Cases, it can be filtered by Project Key and Folder ID.
 
-<<<<<<< HEAD
-### Get Test Execution
-
-- **Purpose**: Retrieve a Test Execution available within your Zephyr account by either its key or id.
-- **Parameters:** Test Execution key or ID
-- **Returns**: A Test Execution along with its properties.
-- **Use case**: Getting a Test Execution with its properties.
-=======
 ### Get Test Case
 
 - **Purpose**: Retrieve the test case available within your Zephyr projects by key
 - **Parameters:** Test case key
 - **Returns**: A test case along with its properties.
 - **Use case**: Retrieve detailed information about a test case.
->>>>>>> 1411eacc
+
+### Get Test Execution
+
+- **Purpose**: Retrieve a Test Execution available within your Zephyr account by either its key or id.
+- **Parameters:** Test Execution key or ID
+- **Returns**: A Test Execution along with its properties.
+- **Use case**: Getting a Test Execution with its properties.