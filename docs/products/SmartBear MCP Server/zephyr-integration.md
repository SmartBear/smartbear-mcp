--- conflicted
+++ resolved
@@ -30,16 +30,6 @@
 - **Purpose**: Retrieve a project available within your Zephyr account by either its key or id.
 - **Parameters:** Project key or ID
 - **Returns**: A project along with its properties, including information about if it has Zephyr enabled or not.
-<<<<<<< HEAD
-- **Use case**: Getting a list of projects and their properties.
-
-### Get Test Cycle
-
-- **Purpose**: Retrieve the test cycle available within your Zephyr projects by either its key or id.
-- **Parameters:** Test cycle key or ID
-- **Returns**: A test cycle along with its properties.
-- **Use case**: Retrieve detailed information about a test cycle.
-=======
 - **Use case**: Getting a project with its properties.
 
 ### Get Test Cycles
@@ -75,4 +65,10 @@
 - optional starting cursor position for pagination (`startAtId`)
 -  **Returns**: A list of Test Cases along with their properties.
 -  **Use case**: Retrieve the Test Cases, it can be filtered by Project Key and Folder ID.
->>>>>>> ffbc2a28
+
+### Get Test Cycle
+
+- **Purpose**: Retrieve the test cycle available within your Zephyr projects by either its key or id.
+- **Parameters:** Test cycle key or ID
+- **Returns**: A test cycle along with its properties.
+- **Use case**: Retrieve detailed information about a test cycle.