![zephyr.svg](./images/embedded/zephyr.svg)

The Zephyr client provides test management and execution capabilities within Zephyr as listed on [Available Tools](#Available-Tools).

## Setup

### Environment Variables

The following environment variables configure the Zephyr integration:

- `ZEPHYR_API_TOKEN` ***required**: The Zephyr Cloud API token for authentication. More information [here](https://support.smartbear.com/zephyr/docs/en/rest-api/api-access-tokens-management.html).
  - Example: `eyJhbGciOiJIUzI1NiIsInR5cCI6IkpXVCJ9...`

- `ZEPHYR_BASE_URL` (optional): The Zephyr Cloud API base url. Should be changed depending on the region of your Jira instance. More information [here](https://support.smartbear.com/zephyr-scale-cloud/api-docs/#section/Authentication/Accessing-the-API).
  - Default: `https://api.zephyrscale.smartbear.com/v2`

## Available Tools

### Get Projects

- **Purpose**: Retrieve projects available within your Zephyr account.
- **Parameters**:
  - optional starting position for pagination (`startAt`)
  - optional max results to return (`maxResults`)
- **Returns**: A list of projects along with their properties, including information about if they have Zephyr enabled or not. Results are filtered based on the provided parameters.
- **Use case**: Getting a list of projects and their properties.

### Get Project

- **Purpose**: Retrieve a project available within your Zephyr account by either its key or id.
- **Parameters:** Project key or ID
- **Returns**: A project along with its properties, including information about if it has Zephyr enabled or not.
- **Use case**: Getting a project with its properties.

### Get Test Cycles

-  **Purpose**: Retrieve Test Cycles available within your Zephyr account.
-  **Parameters**:
  - optional Project key (`projectKey`)
  - optional Folder ID (`folderId`)
  - optional Jira Project Version ID (`jiraProjectVersionId`)
  - optional max results to return (`maxResults`)
  - optional starting position for pagination (`startAt`)
-  **Returns**: A list of Test Cycles along with their properties.
-  **Use case**: Retrieve the Test Cycles, it can be filtered by Project Key, Folder ID, Jira Project version ID.

### Get Statuses

- **Purpose**: Retrieve statuses related to Test Cases, Cycles, Plans or Executions from your Zephyr account.
- **Parameters**:
  - optional starting position for pagination (`startAt`)
  - optional max results to return (`maxResults`)
  - optional Project key (`projectKey`)
  - optional type of status (`statusType`)
- **Returns**: A list of statuses along with their properties, including name and color. Results are filtered based on the provided parameters.
- **Use case**: Getting details about Zephyr statuses based on the provided filters.

<<<<<<< HEAD
### Get Priorities

- **Purpose**: Retrieve priorities related to Test Cases, Cycles, Plans or Executions from your Zephyr account.
- **Parameters**:
  - optional starting position for pagination (`startAt`)
  - optional max results to return (`maxResults`)
  - optional Project key (`projectKey`)
- **Returns**: A list of priorities along with their properties, including name and color. Results are filtered based on the provided parameters.
- **Use case**: Getting details about Zephyr priorities based on the provided filters.
=======
### Get Test Cases

-  **Purpose**: Retrieve Test Cases available within your Zephyr account.
-  **Parameters**:
- optional Project key (`projectKey`)
- optional Folder ID (`folderId`)
- optional max results to return (`limit`)
- optional starting cursor position for pagination (`startAtId`)
-  **Returns**: A list of Test Cases along with their properties.
-  **Use case**: Retrieve the Test Cases, it can be filtered by Project Key and Folder ID.
>>>>>>> e6e833b8
<|MERGE_RESOLUTION|>--- conflicted
+++ resolved
@@ -55,7 +55,6 @@
 - **Returns**: A list of statuses along with their properties, including name and color. Results are filtered based on the provided parameters.
 - **Use case**: Getting details about Zephyr statuses based on the provided filters.
 
-<<<<<<< HEAD
 ### Get Priorities
 
 - **Purpose**: Retrieve priorities related to Test Cases, Cycles, Plans or Executions from your Zephyr account.
@@ -65,7 +64,7 @@
   - optional Project key (`projectKey`)
 - **Returns**: A list of priorities along with their properties, including name and color. Results are filtered based on the provided parameters.
 - **Use case**: Getting details about Zephyr priorities based on the provided filters.
-=======
+
 ### Get Test Cases
 
 -  **Purpose**: Retrieve Test Cases available within your Zephyr account.
@@ -75,5 +74,4 @@
 - optional max results to return (`limit`)
 - optional starting cursor position for pagination (`startAtId`)
 -  **Returns**: A list of Test Cases along with their properties.
--  **Use case**: Retrieve the Test Cases, it can be filtered by Project Key and Folder ID.
->>>>>>> e6e833b8
+-  **Use case**: Retrieve the Test Cases, it can be filtered by Project Key and Folder ID.