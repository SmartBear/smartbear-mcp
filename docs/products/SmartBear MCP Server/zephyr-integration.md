--- conflicted
+++ resolved
@@ -21,14 +21,6 @@
 - **Purpose**: Retrieve projects available within your Zephyr account.
 - **Returns**: A list of projects along with their properties, including information about if they have Zephyr enabled or not.
 
-<<<<<<< HEAD
-### Get Test Case
-
-- **Purpose**: Retrieve the test case available within your Zephyr projects by key
-- **Parameters:** Test case key
-- **Returns**: A test case along with its properties.
-- **Use case**: Retrieve detailed information about a test case.
-=======
 ### Get Project
 
 - **Purpose**: Retrieve a project available within your Zephyr account by either its key or id.
@@ -47,4 +39,10 @@
   - optional starting position for pagination (`startAt`)
 -  **Returns**: A list of Test Cycles along with their properties.
 -  **Use case**: Retrieve the Test Cycles, it can be filtered by Project Key, Folder ID, Jira Project version ID.
->>>>>>> 43adabab
+
+### Get Test Case
+
+- **Purpose**: Retrieve the test case available within your Zephyr projects by key
+- **Parameters:** Test case key
+- **Returns**: A test case along with its properties.
+- **Use case**: Retrieve detailed information about a test case.